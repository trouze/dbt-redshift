--- conflicted
+++ resolved
@@ -149,13 +149,10 @@
     role: Optional[str] = None
     sslmode: Optional[UserSSLMode] = field(default_factory=UserSSLMode.default)
     retries: int = 1
-<<<<<<< HEAD
     query_tag: Optional[str] = None
-=======
     region: Optional[str] = None  # if not provided, will be determined from host
     # opt-in by default per team deliberation on https://peps.python.org/pep-0249/#autocommit
     autocommit: Optional[bool] = True
->>>>>>> 491611bd
 
     _ALIASES = {"dbname": "database", "pass": "password"}
 
@@ -174,11 +171,8 @@
             "cluster_id",
             "iam_profile",
             "sslmode",
-<<<<<<< HEAD
             "query_tag",
-=======
             "region",
->>>>>>> 491611bd
         )
 
     @property
